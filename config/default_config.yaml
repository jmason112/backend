# Python Logging Agent Configuration
# This file contains the default configuration for the logging agent

# General settings
general:
  service_name: "PythonLoggingAgent"
  log_level: "INFO" # DEBUG, INFO, WARNING, ERROR, CRITICAL
  buffer_size: 1000 # Maximum number of logs to buffer
  processing_interval: 5 # Seconds between processing cycles

# Log collection settings
collection:
  # Windows Event Logs
  event_logs:
    enabled: true
    sources:
      - "System"
      - "Application"
<<<<<<< HEAD
=======
<<<<<<< HEAD
    max_records: 100 # Maximum records to collect per cycle

  # Security Logs
  security_logs:
    enabled: False
=======
>>>>>>> 3f06272a
      # Note: Security log requires administrator privileges
      # Uncomment the line below if running as administrator
      # - "Security"
    max_records: 100  # Maximum records to collect per cycle

  # Security Logs
  security_logs:
    enabled: false
<<<<<<< HEAD
=======
>>>>>>> bc3d1b7f42c1a0e38f1d618e0e9b4f8d542072e6
>>>>>>> 3f06272a
    include_authentication: true
    include_policy_changes: true
    include_privilege_use: true

  # Application Logs
  application_logs:
    enabled: true
    sources:
      - "Application"
<<<<<<< HEAD
=======
<<<<<<< HEAD
      - "Microsoft-Windows-*"
=======
>>>>>>> 3f06272a
      # Specific Microsoft Windows logs (safer than wildcards)
      - "Microsoft-Windows-Kernel-General"
      # Note: Microsoft-Windows-Security-Auditing requires administrator privileges
      # Uncomment the line below if running as administrator
      # - "Microsoft-Windows-Security-Auditing"
<<<<<<< HEAD
=======
>>>>>>> bc3d1b7f42c1a0e38f1d618e0e9b4f8d542072e6
>>>>>>> 3f06272a

  # System Logs
  system_logs:
    enabled: true
    include_hardware: true
    include_drivers: true
    include_services: true

  # Network Logs
  network_logs:
    enabled: true
    include_connections: true
    include_interface_changes: true

  # Packet Capture
  packet_capture:
    enabled: false # Requires elevated privileges
    interface: "auto" # Network interface to capture on
    filter: "" # BPF filter expression
    max_packets: 50 # Maximum packets per cycle

# Log standardization settings
standardization:
  output_format: "json"
  include_raw_data: false # Include original log data
  timestamp_format: "iso8601"
  add_hostname: true
  add_source_metadata: true

# Output settings
output:
  # File output
  file:
    enabled: true
    path: "logs/standardized_logs.json"
    rotation:
      enabled: true
      max_size: "100MB"
      backup_count: 5

  # Console output (for testing)
  console:
    enabled: false

  # Syslog output (future enhancement)
  syslog:
    enabled: false
    host: "localhost"
    port: 514

# Performance settings
performance:
  max_cpu_percent: 10 # Maximum CPU usage percentage
  max_memory_mb: 256 # Maximum memory usage in MB
  worker_threads: 2 # Number of worker threads

# Error handling
error_handling:
  log_errors: true
  error_log_path: "logs/agent_errors.log"
  retry_attempts: 3
  retry_delay: 5 # Seconds between retries<|MERGE_RESOLUTION|>--- conflicted
+++ resolved
@@ -16,28 +16,12 @@
     sources:
       - "System"
       - "Application"
-<<<<<<< HEAD
-=======
-<<<<<<< HEAD
-    max_records: 100 # Maximum records to collect per cycle
-
-  # Security Logs
-  security_logs:
-    enabled: False
-=======
->>>>>>> 3f06272a
-      # Note: Security log requires administrator privileges
-      # Uncomment the line below if running as administrator
-      # - "Security"
+      - "Security"
     max_records: 100  # Maximum records to collect per cycle
 
   # Security Logs
   security_logs:
-    enabled: false
-<<<<<<< HEAD
-=======
->>>>>>> bc3d1b7f42c1a0e38f1d618e0e9b4f8d542072e6
->>>>>>> 3f06272a
+    enabled: true
     include_authentication: true
     include_policy_changes: true
     include_privilege_use: true
@@ -47,22 +31,8 @@
     enabled: true
     sources:
       - "Application"
-<<<<<<< HEAD
-=======
-<<<<<<< HEAD
       - "Microsoft-Windows-*"
-=======
->>>>>>> 3f06272a
-      # Specific Microsoft Windows logs (safer than wildcards)
-      - "Microsoft-Windows-Kernel-General"
-      # Note: Microsoft-Windows-Security-Auditing requires administrator privileges
-      # Uncomment the line below if running as administrator
-      # - "Microsoft-Windows-Security-Auditing"
-<<<<<<< HEAD
-=======
->>>>>>> bc3d1b7f42c1a0e38f1d618e0e9b4f8d542072e6
->>>>>>> 3f06272a
-
+    
   # System Logs
   system_logs:
     enabled: true
